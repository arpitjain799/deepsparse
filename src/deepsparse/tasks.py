# Copyright (c) 2021 - present / Neuralmagic, Inc. All Rights Reserved.
#
# Licensed under the Apache License, Version 2.0 (the "License");
# you may not use this file except in compliance with the License.
# You may obtain a copy of the License at
#
#    http://www.apache.org/licenses/LICENSE-2.0
#
# Unless required by applicable law or agreed to in writing,
# software distributed under the License is distributed on an "AS IS" BASIS,
# WITHOUT WARRANTIES OR CONDITIONS OF ANY KIND, either express or implied.
# See the License for the specific language governing permissions and
# limitations under the License.

"""
Classes and implementations for supported tasks in the DeepSparse pipeline and system
"""

import importlib
import logging
import os
import sys
from collections import namedtuple
from typing import Iterable, List, Optional, Tuple

<<<<<<< HEAD
=======

_LOGGER = logging.getLogger(__name__)

>>>>>>> 09d5023a
__all__ = ["SupportedTasks", "AliasedTask"]


class AliasedTask:
    """
    A task that can have multiple aliases to match to.
    For example, question_answering which can alias to qa as well

    :param name: the name of the task such as question_answering or text_classification
    :param aliases: the aliases the task can go by in addition to the name such as
        qa, glue, sentiment_analysis, etc
    """

    def __init__(self, name: str, aliases: List[str]):
        self._name = name
        self._aliases = aliases

    @property
    def name(self) -> str:
        """
        :return: the name of the task such as question_answering
        """
        return self._name

    @property
    def aliases(self) -> List[str]:
        """
        :return: the aliases the task can go by such as qa, glue, sentiment_analysis
        """
        return self._aliases

    def matches(self, task: str) -> bool:
        """
        :param task: the name of the task to check whether the given instance matches.
            Checks the current name as well as any aliases.
            Everything is compared at lower case and "-" are replaced with "_".
        :return: True if task does match the current instance, False otherwise
        """
        task = task.lower().replace("-", "_")

        return task == self.name or task in self.aliases


class SupportedTasks:
    """
    The supported tasks in the DeepSparse pipeline and system
    """

    nlp = namedtuple(
        "nlp",
        [
            "question_answering",
            "text_classification",
            "token_classification",
            "zero_shot_text_classification",
            "embedding_extraction",
        ],
    )(
        question_answering=AliasedTask("question_answering", ["qa"]),
        text_classification=AliasedTask(
            "text_classification", ["glue", "sentiment_analysis"]
        ),
        token_classification=AliasedTask("token_classification", ["ner"]),
        zero_shot_text_classification=AliasedTask("zero_shot_text_classification", []),
        embedding_extraction=AliasedTask("embedding_extraction", []),
    )

    image_classification = namedtuple("image_classification", ["image_classification"])(
        image_classification=AliasedTask(
            "image_classification",
            ["image_classification"],
        ),
    )

    yolo = namedtuple("yolo", ["yolo"])(
        yolo=AliasedTask("yolo", ["yolo"]),
    )
    yolact = namedtuple("yolact", ["yolact"])(
        yolact=AliasedTask("yolact", ["yolact"]),
    )

    haystack = namedtuple("haystack", ["information_retrieval_haystack"])(
        information_retrieval_haystack=AliasedTask(
            "information_retrieval_haystack", ["haystack"]
        ),
    )

    gpt2 = namedtuple("gpt2", ["gpt2"])(
        gpt2=AliasedTask("gpt2", ["gpt-2", "gpt_2"])
    )

    all_task_categories = [nlp, image_classification, yolo, yolact, haystack, gpt2]

    @classmethod
    def check_register_task(
        cls, task: str, extra_tasks: Optional[Iterable[str]] = None
    ):
        """
        :param task: task name to validate and import dependencies for
        :param extra_tasks: valid task names that are not included in supported tasks.
            i.e. tasks registered to Pipeline at runtime
        """
        if task == "custom":
            # custom task, register the CustomPipeline
            import deepsparse.pipelines.custom_pipeline  # noqa: F401

        elif cls.is_nlp(task):
            # trigger transformers pipelines to register with Pipeline.register
            import deepsparse.transformers.pipelines  # noqa: F401

        elif cls.is_image_classification(task):
            # trigger image classification pipelines to
            # register with Pipeline.register
            import deepsparse.image_classification.pipelines  # noqa: F401

        elif cls.is_yolact(task):
            # trigger yolo pipelines to register with Pipeline.register
            import deepsparse.yolact.pipelines  # noqa: F401

        elif cls.is_yolo(task):
            # trigger yolo pipelines to register with Pipeline.register
            import deepsparse.yolo.pipelines  # noqa: F401

        elif cls.is_haystack(task):
            # trigger haystack pipeline as well as transformers pipelines to
            # register with Pipeline.register
            import deepsparse.transformers.haystack  # noqa: F401

        elif cls.is_gpt(task):
            # trigger haystack pipeline as well as transformers pipelines to
            import deepsparse.gpt.pipelines  # noqa: F401

        all_tasks = set(cls.task_names() + (list(extra_tasks or [])))
        if task not in all_tasks:
            raise ValueError(
                f"Unknown Pipeline task {task}. Currently supported tasks are "
                f"{list(all_tasks)}"
            )

    @classmethod
    def is_nlp(cls, task: str) -> bool:
        """
        :param task: the name of the task to check whether it is an nlp task
            such as question_answering
        :return: True if it is an nlp task, False otherwise
        """
        return any([nlp_task.matches(task) for nlp_task in cls.nlp])

    @classmethod
    def is_cv(cls, task: str) -> bool:
        return (
            cls.is_yolo(task)
            or cls.is_yolact(task)
            or cls.is_image_classification(task)
        )

    @classmethod
    def is_image_classification(cls, task: str) -> bool:
        """
        :param task: the name of the task to check whether it is an image
            classification task
        :return: True if it is an image classification task, False otherwise
        """
        return any([ic_task.matches(task) for ic_task in cls.image_classification])

    @classmethod
    def is_yolo(cls, task: str) -> bool:
        """
        :param task: the name of the task to check whether it is an image
            segmentation task using YOLO
        :return: True if it is an segmentation task using YOLO, False otherwise
        """
        return any([yolo_task.matches(task) for yolo_task in cls.yolo])

    @classmethod
    def is_yolact(cls, task: str) -> bool:
        """
        :param task: the name of the task to check whether it is an image
            segmentation task using YOLO
        :return: True if it is an segmentation task using YOLO, False otherwise
        """
        return any([yolact_task.matches(task) for yolact_task in cls.yolact])

    @classmethod
    def is_haystack(cls, task: str) -> bool:
        """
        :param task: the name of the task to check whether it is a haystack task
        :return: True if it is a haystack task, False otherwise
        """
        return any([haystack_task.matches(task) for haystack_task in cls.haystack])

    @classmethod
    def is_gpt(cls, task: str) -> bool:
        """
        :param task: the name of the task to check whether it is a gpt task
        :return: True if it is a gpt task, False otherwise
        """
        return any([gpt_task.matches(task) for gpt_task in cls.gpt2])

    @classmethod
    def task_names(cls):
        task_names = ["custom"]
        for task_category in cls.all_task_categories:
            for task in task_category:
                unique_aliases = (
                    alias for alias in task._aliases if alias != task._name
                )
                task_names += (task._name, *unique_aliases)
        return task_names


def dynamic_import_task(module_or_path: str) -> str:
    """
    Dynamically imports `module` with importlib, and returns the `TASK`
    attribute on the module (something like `importlib.import_module(module).TASK`).

    Example contents of `module`:
    ```python
    from deepsparse.pipeline import Pipeline
    from deepsparse.transformers.pipelines.question_answering import (
        QuestionAnsweringPipeline,
    )

    TASK = "my_qa_task"
    Pipeline.register(TASK)(QuestionAnsweringPipeline)
    ```

    NOTE: this modifies `sys.path`.

    :raises FileNotFoundError: if path does not exist
    :raises RuntimeError: if the imported module does not contain `TASK`
    :raises RuntimeError: if the module doesn't register the task
    :return: The task from the imported module.
    """
    parent_dir, module_name = _split_dir_and_name(module_or_path)
    if not os.path.exists(os.path.join(parent_dir, module_name + ".py")):
        raise FileNotFoundError(
            f"Unable to find file for {module_or_path}. "
            f"Looked for {module_name}.py under {parent_dir if parent_dir else '.'}"
        )

    # add parent_dir to sys.path so we can import the file as a module
    sys.path.append(os.curdir)
    if parent_dir:
        _LOGGER.info(f"Adding {parent_dir} to sys.path")
        sys.path.append(parent_dir)

    # do the import
    _LOGGER.info(f"Importing '{module_name}'")
    module_or_path = importlib.import_module(module_name)

    if not hasattr(module_or_path, "TASK"):
        raise RuntimeError(
            "When using --task import:<module>, "
            "module must set the `TASK` attribute."
        )

    task = getattr(module_or_path, "TASK")
    _LOGGER.info(f"Using task={repr(task)}")

    return task


def _split_dir_and_name(module_or_path: str) -> Tuple[str, str]:
    """
    Examples:
    - `a` -> `("", "a")`
    - `a.b` -> `("a", "b")`
    - `a.b.c` -> `("a/b", "c")`

    :return: module split into directory & name
    """
    if module_or_path.endswith(".py"):
        # assume path
        split_char = os.sep
        module_or_path = module_or_path.replace(".py", "")
    else:
        # assume module
        split_char = "."
    *dirs, module_name = module_or_path.split(split_char)
    parent_dir = os.sep if dirs == [""] else os.sep.join(dirs)
    return parent_dir, module_name<|MERGE_RESOLUTION|>--- conflicted
+++ resolved
@@ -23,14 +23,12 @@
 from collections import namedtuple
 from typing import Iterable, List, Optional, Tuple
 
-<<<<<<< HEAD
-=======
+
+
+
+__all__ = ["SupportedTasks", "AliasedTask"]
 
 _LOGGER = logging.getLogger(__name__)
-
->>>>>>> 09d5023a
-__all__ = ["SupportedTasks", "AliasedTask"]
-
 
 class AliasedTask:
     """
