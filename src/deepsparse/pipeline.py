# Copyright (c) 2021 - present / Neuralmagic, Inc. All Rights Reserved.
#
# Licensed under the Apache License, Version 2.0 (the "License");
# you may not use this file except in compliance with the License.
# You may obtain a copy of the License at
#
#    http://www.apache.org/licenses/LICENSE-2.0
#
# Unless required by applicable law or agreed to in writing,
# software distributed under the License is distributed on an "AS IS" BASIS,
# WITHOUT WARRANTIES OR CONDITIONS OF ANY KIND, either express or implied.
# See the License for the specific language governing permissions and
# limitations under the License.

"""
Classes and registry for end to end inference pipelines that wrap an underlying
inference engine and include pre/postprocessing
"""
import os
from abc import ABC, abstractmethod
from concurrent.futures import ThreadPoolExecutor
from pathlib import Path
from typing import Any, Dict, List, Optional, Tuple, Type, Union

import numpy
from pydantic import BaseModel, Field

from deepsparse import Context, Engine, MultiModelEngine, Scheduler
from deepsparse.benchmark import ORTEngine
from deepsparse.cpu import cpu_details
from deepsparse.loggers import BaseLogger, MetricCategories
from deepsparse.tasks import SupportedTasks, dynamic_import_task
from deepsparse.timing import InferencePhases, Timer


__all__ = [
    "DEEPSPARSE_ENGINE",
    "ORT_ENGINE",
    "SUPPORTED_PIPELINE_ENGINES",
    "Pipeline",
    "PipelineConfig",
    "question_answering_pipeline",
    "text_classification_pipeline",
    "zero_shot_text_classification_pipeline",
    "token_classification_pipeline",
    "image_classification_pipeline",
    "yolo_pipeline",
    "Bucketable",
    "BucketingPipeline",
]

DEEPSPARSE_ENGINE = "deepsparse"
ORT_ENGINE = "onnxruntime"

SUPPORTED_PIPELINE_ENGINES = [DEEPSPARSE_ENGINE, ORT_ENGINE]

_REGISTERED_PIPELINES = {}


class Pipeline(ABC):
    """
    Generic Pipeline abstract class meant to wrap inference engine objects to include
    data pre/post-processing. Inputs and outputs of pipelines should be serialized
    as pydantic Models.

    Pipelines should not be instantiated by their constructors, but rather the
    `Pipeline.create()` method. The task name given to `create` will be used to
    load the appropriate pipeline. When creating a Pipeline, the pipeline should
    inherit from `Pipeline` and implement the `setup_onnx_file_path`, `process_inputs`,
    `process_engine_outputs`, `input_schema`, and `output_schema` abstract methods.

    Finally, the class definition should be decorated by the `Pipeline.register`
    function. This defines the task name and task aliases for the pipeline and
    ensures that it will be accessible by `Pipeline.create`. The implemented
    `Pipeline` subclass must be imported at runtime to be accessible.

    Pipeline lifecycle:
     - On instantiation
         * `onnx_file_path` <- `setup_onnx_file_path`
         * `engine` <- `_initialize_engine`

     - on __call__:
         * `parsed_inputs: input_schema` <- `parse_inputs(*args, **kwargs)`
         * `pre_processed_inputs` <- `process_inputs(parsed_inputs)`
         * `engine_outputs` <- `engine(pre_processed_inputs)`
         * `outputs: output_schema` <- `process_engine_outputs(engine_outputs)`

    Example use of register:
     ```python
     @Pipeline.register(
     task="example_task",
     task_aliases=["example_alias_1", "example_alias_2"],
     )
     class PipelineImplementation(Pipeline):
     # implementation of Pipeline abstract methods here
     ```

    Example use of pipeline:
     ```python
     example_pipeline = Pipeline.create(
         task="example_task",
         model_path="model.onnx",
     )
     pipeline_outputs = example_pipeline(pipeline_inputs)
     ```

    :param model_path: path on local system or SparseZoo stub to load the model from
    :param engine_type: inference engine to use. Currently supported values include
        'deepsparse' and 'onnxruntime'. Default is 'deepsparse'
    :param batch_size: static batch size to use for inference. None represents
        dynamic batch mode (Pipeline will accept any batch size). Default is 1
    :param num_cores: number of CPU cores to allocate for inference engine. None
        specifies all available cores. Default is None
    :param scheduler: (deepsparse only) kind of scheduler to execute with.
        Pass None for the default
    :param input_shapes: list of shapes to set ONNX the inputs to. Pass None
        to use model as-is. Default is None
    :param alias: optional name to give this pipeline instance, useful when
        inferencing with multiple models. Default is None
    :param context: Optional Context object to use for creating instances of
        MultiModelEngine. The Context contains a shared scheduler along with
        other runtime information that will be used across instances of the
        MultiModelEngine to provide optimal performance when running multiple
        models concurrently
    :param executor: An optional ThreadPoolExecutor() object, if provided the
        pipeline executes inference requests in a non-blocking manner and returns
        a Future object, call Future.result() on returned object to get the result.
        Can also accept an int number of workers, a ThreadPoolExecutor object is
        auto-initialized with the specified integer in that case; None represents
        synchronous execution - if running in dynamic batch mode a default
        ThreadPoolExecutor with default workers equal to the number of available
        cores / 2
    :param logger: An optional DeepSparse Logger object for inference logging.
        Default is None
    """

    def __init__(
        self,
        model_path: str,
        engine_type: str = DEEPSPARSE_ENGINE,
        batch_size: Optional[int] = 1,
        num_cores: int = None,
        scheduler: Scheduler = None,
        input_shapes: List[List[int]] = None,
        alias: Optional[str] = None,
        context: Optional[Context] = None,
        executor: Optional[Union[ThreadPoolExecutor, int]] = None,
        logger: Optional[BaseLogger] = None,
    ):
        self._model_path_orig = model_path
        self._model_path = model_path
        self._engine_type = engine_type
        self._batch_size = batch_size
        self._alias = alias
        self.context = context
        self.logger = logger

        self.executor, self._num_async_workers = _initialize_executor_and_workers(
            batch_size=batch_size,
            workers_or_executor=executor,
        )

        if self.context is not None:
            num_cores = num_cores or self.context.num_cores
            if self.context.num_cores != num_cores:
                raise ValueError(
                    f"num_cores mismatch. Expected {self.context.num_cores} "
                    f"from passed context, but got {num_cores} while "
                    f"instantiating Pipeline"
                )

        self._engine_args = dict(
            batch_size=self._batch_size or 1,  # bs=1 for dynamic batch
            num_cores=num_cores,
            input_shapes=input_shapes,
        )
        if engine_type.lower() == DEEPSPARSE_ENGINE:
            self._engine_args["scheduler"] = scheduler

        self.onnx_file_path = self.setup_onnx_file_path()
        self.engine = self._initialize_engine()

        self._batch_size = self._batch_size or 1

    def __call__(self, *args, monitoring: bool = False, **kwargs) -> BaseModel:
        if "engine_inputs" in kwargs:
            raise ValueError(
                "invalid kwarg engine_inputs. engine inputs determined "
                f"by {self.__class__.__qualname__}.parse_inputs"
            )
        timer = Timer()

        timer.start(InferencePhases.TOTAL_INFERENCE)

        # ------ PREPROCESSING ------
        timer.start(InferencePhases.PRE_PROCESS)
        # parse inputs into input_schema
        pipeline_inputs = self.parse_inputs(*args, **kwargs)
<<<<<<< HEAD
        if self.logger:
            self.log(
                target="pipeline_inputs",
                value=pipeline_inputs,
                category=MetricCategories.DATA,
            )
=======

        self.log(
            identifier="pipeline_inputs",
            value=pipeline_inputs,
            category=MetricCategories.DATA,
        )
>>>>>>> 46d71c0e

        if not isinstance(pipeline_inputs, self.input_schema):
            raise RuntimeError(
                f"Unable to parse {self.__class__} inputs into a "
                f"{self.input_schema} object. Inputs parsed to {type(pipeline_inputs)}"
            )
        # batch size of the inputs may be `> self._batch_size` at this point
        engine_inputs: List[numpy.ndarray] = self.process_inputs(pipeline_inputs)
        if isinstance(engine_inputs, tuple):
            engine_inputs, postprocess_kwargs = engine_inputs
        else:
            postprocess_kwargs = {}
        timer.stop(InferencePhases.PRE_PROCESS)
        if self.logger:
            self.log(
                target="engine_inputs",
                value=engine_inputs,
                category=MetricCategories.DATA,
            )
            self.log(
                target=InferencePhases.PRE_PROCESS,
                value=timer.time_delta(InferencePhases.PRE_PROCESS),
                category=MetricCategories.SYSTEM,
            )

<<<<<<< HEAD
=======
        self.log(
            identifier="engine_inputs",
            value=engine_inputs,
            category=MetricCategories.DATA,
        )
        self.log(
            identifier=InferencePhases.PRE_PROCESS,
            value=timer.time_delta(InferencePhases.PRE_PROCESS),
            category=MetricCategories.SYSTEM,
        )

>>>>>>> 46d71c0e
        # ------ INFERENCE ------
        # split inputs into batches of size `self._batch_size`
        timer.start(InferencePhases.ENGINE_FORWARD)
        batches = self.split_engine_inputs(engine_inputs, self._batch_size)

        # submit split batches to engine threadpool
        batch_outputs = list(self.executor.map(self.engine_forward, batches))

        # join together the batches of size `self._batch_size`
        engine_outputs = self.join_engine_outputs(batch_outputs)
        timer.stop(InferencePhases.ENGINE_FORWARD)
        if self.logger:
            self.log(
                target="engine_outputs",
                value=engine_outputs,
                category=MetricCategories.DATA,
            )
            self.log(
                target=InferencePhases.ENGINE_FORWARD,
                value=timer.time_delta(InferencePhases.ENGINE_FORWARD),
                category=MetricCategories.SYSTEM,
            )

<<<<<<< HEAD
=======
        self.log(
            identifier="engine_outputs",
            value=engine_outputs,
            category=MetricCategories.DATA,
        )
        self.log(
            identifier=InferencePhases.ENGINE_FORWARD,
            value=timer.time_delta(InferencePhases.ENGINE_FORWARD),
            category=MetricCategories.SYSTEM,
        )

>>>>>>> 46d71c0e
        # ------ POSTPROCESSING ------
        timer.start(InferencePhases.POST_PROCESS)
        pipeline_outputs = self.process_engine_outputs(
            engine_outputs, **postprocess_kwargs
        )
        if not isinstance(pipeline_outputs, self.output_schema):
            raise ValueError(
                f"Outputs of {self.__class__} must be instances of "
                f"{self.output_schema} found output of type {type(pipeline_outputs)}"
            )
        timer.stop(InferencePhases.POST_PROCESS)
        timer.stop(InferencePhases.TOTAL_INFERENCE)

<<<<<<< HEAD
        if self.logger:
            self.log(
                target="pipeline_outputs",
                value=pipeline_outputs,
                category=MetricCategories.DATA,
            )
            self.log(
                target=InferencePhases.POST_PROCESS,
                value=timer.time_delta(InferencePhases.POST_PROCESS),
                category=MetricCategories.SYSTEM,
            )
            self.log(
                target=InferencePhases.TOTAL_INFERENCE,
                value=timer.time_delta(InferencePhases.TOTAL_INFERENCE),
                category=MetricCategories.SYSTEM,
            )
=======
        self.log(
            identifier="pipeline_outputs",
            value=pipeline_outputs,
            category=MetricCategories.DATA,
        )
        self.log(
            identifier=InferencePhases.POST_PROCESS,
            value=timer.time_delta(InferencePhases.POST_PROCESS),
            category=MetricCategories.SYSTEM,
        )
        self.log(
            identifier=InferencePhases.TOTAL_INFERENCE,
            value=timer.time_delta(InferencePhases.TOTAL_INFERENCE),
            category=MetricCategories.SYSTEM,
        )
>>>>>>> 46d71c0e

        return pipeline_outputs

    @staticmethod
    def split_engine_inputs(
        items: List[numpy.ndarray], batch_size: int
    ) -> List[List[numpy.ndarray]]:
        """
        Splits each item into numpy arrays with the first dimension == `batch_size`.

        For example, if `items` has three numpy arrays with the following
        shapes: `[(4, 32, 32), (4, 64, 64), (4, 128, 128)]`

        Then with `batch_size==4` the output would be:
        ```
        [[(4, 32, 32), (4, 64, 64), (4, 128, 128)]]
        ```

        Then with `batch_size==2` the output would be:
        ```
        [
            [(2, 32, 32), (2, 64, 64), (2, 128, 128)],
            [(2, 32, 32), (2, 64, 64), (2, 128, 128)],
        ]
        ```

        Then with `batch_size==1` the output would be:
        ```
        [
            [(1, 32, 32), (1, 64, 64), (1, 128, 128)],
            [(1, 32, 32), (1, 64, 64), (1, 128, 128)],
            [(1, 32, 32), (1, 64, 64), (1, 128, 128)],
            [(1, 32, 32), (1, 64, 64), (1, 128, 128)],
        ]
        ```
        """
        # if not all items here are numpy arrays, there's an internal
        # but in the processing code
        assert all(isinstance(item, numpy.ndarray) for item in items)

        # if not all items have the same batch size, there's an
        # internal bug in the processing code
        total_batch_size = items[0].shape[0]
        assert all(item.shape[0] == total_batch_size for item in items)

        if total_batch_size % batch_size != 0:
            raise RuntimeError(
                f"batch size of {total_batch_size} passed into pipeline "
                f"is not divisible by model batch size of {batch_size}"
            )

        batches = []
        for i_batch in range(total_batch_size // batch_size):
            start = i_batch * batch_size
            batches.append([item[start : start + batch_size] for item in items])
        return batches

    @staticmethod
    def join_engine_outputs(
        batch_outputs: List[List[numpy.ndarray]],
    ) -> List[numpy.ndarray]:
        """
        Joins list of engine outputs together into one list using `numpy.concatenate`.

        This is the opposite of `Pipeline.split_engine_inputs`.
        """
        return list(map(numpy.concatenate, zip(*batch_outputs)))

    @staticmethod
    def _get_task_constructor(task: str) -> Type["Pipeline"]:
        """
        This function retrieves the class previously registered via `Pipeline.register`
        for `task`.

        If `task` starts with "import:", it is treated as a module to be imported,
        and retrieves the task via the `TASK` attribute of the imported module.

        If `task` starts with "custom", then it is mapped to the "custom" task.

        :param task: The task name to get the constructor for
        :return: The class registered to `task`
        :raises ValueError: if `task` was not registered via `Pipeline.register`.
        """
        if task.startswith("import:"):
            # dynamically import the task from a file
            task = dynamic_import_task(module_or_path=task.replace("import:", ""))
        elif task.startswith("custom"):
            # support any task that has "custom" at the beginning via the "custom" task
            task = "custom"
        else:
            task = task.lower().replace("-", "_")

        # extra step to register pipelines for a given task domain
        # for cases where imports should only happen once a user specifies
        # that domain is to be used. (ie deepsparse.transformers will auto
        # install extra packages so should only import and register once a
        # transformers task is specified)
        SupportedTasks.check_register_task(task, _REGISTERED_PIPELINES.keys())

        if task not in _REGISTERED_PIPELINES:
            raise ValueError(
                f"Unknown Pipeline task {task}. Pipeline tasks should be "
                "must be declared with the Pipeline.register decorator. Currently "
                f"registered pipelines: {list(_REGISTERED_PIPELINES.keys())}"
            )

        return _REGISTERED_PIPELINES[task]

    @staticmethod
    def create(
        task: str,
        model_path: str = None,
        engine_type: str = DEEPSPARSE_ENGINE,
        batch_size: int = 1,
        num_cores: int = None,
        scheduler: Scheduler = None,
        input_shapes: List[List[int]] = None,
        alias: Optional[str] = None,
        context: Optional[Context] = None,
        **kwargs,
    ) -> "Pipeline":
        """
        :param task: name of task to create a pipeline for. Use "custom" for
            custom tasks (see `CustomTaskPipeline`).
        :param model_path: path on local system or SparseZoo stub to load the model
            from. Some tasks may have a default model path
        :param engine_type: inference engine to use. Currently supported values
            include 'deepsparse' and 'onnxruntime'. Default is 'deepsparse'
        :param batch_size: static batch size to use for inference. Default is 1
        :param num_cores: number of CPU cores to allocate for inference engine. None
            specifies all available cores. Default is None
        :param scheduler: (deepsparse only) kind of scheduler to execute with.
            Pass None for the default
        :param input_shapes: list of shapes to set ONNX the inputs to. Pass None
            to use model as-is. Default is None
        :param alias: optional name to give this pipeline instance, useful when
            inferencing with multiple models. Default is None
        :param context: Optional Context object to use for creating instances of
            MultiModelEngine. The Context contains a shared scheduler along with
            other runtime information that will be used across instances of the
            MultiModelEngine to provide optimal performance when running
            multiple models concurrently
        :param kwargs: extra task specific kwargs to be passed to task Pipeline
            implementation
        :return: pipeline object initialized for the given task
        """
        pipeline_constructor = Pipeline._get_task_constructor(task)

        if (
            (model_path is None or model_path == "default")
            and hasattr(pipeline_constructor, "default_model_path")
            and pipeline_constructor.default_model_path
        ):
            model_path = pipeline_constructor.default_model_path

        if model_path is None:
            raise ValueError(
                f"No model_path provided for pipeline {pipeline_constructor}. Must "
                "provide a model path for pipelines that do not have a default defined"
            )

        if issubclass(
            pipeline_constructor, Bucketable
        ) and pipeline_constructor.should_bucket(**kwargs):
            if input_shapes:
                raise ValueError(
                    "Overriding input shapes not supported with Bucketing enabled"
                )
            if not context:
                context = Context(num_cores=num_cores)
            buckets = pipeline_constructor.create_pipeline_buckets(
                task=task,
                model_path=model_path,
                engine_type=engine_type,
                batch_size=batch_size,
                alias=alias,
                context=context,
                **kwargs,
            )
            return BucketingPipeline(pipelines=buckets)

        return pipeline_constructor(
            model_path=model_path,
            engine_type=engine_type,
            batch_size=batch_size,
            num_cores=num_cores,
            scheduler=scheduler,
            input_shapes=input_shapes,
            alias=alias,
            context=context,
            **kwargs,
        )

    @classmethod
    def register(
        cls,
        task: str,
        task_aliases: Optional[List[str]] = None,
        default_model_path: Optional[str] = None,
    ):
        """
        Pipeline implementer class decorator that registers the pipeline
        task name and its aliases as valid tasks that can be used to load
        the pipeline through `Pipeline.create()`.

        Multiple pipelines may not have the same task name. An error will
        be raised if two different pipelines attempt to register the same task name

        :param task: main task name of this pipeline
        :param task_aliases: list of extra task names that may be used to reference
            this pipeline. Default is None
        :param default_model_path: path (ie zoo stub) to use as default for this
            task if None is provided
        """
        task_names = [task]
        if task_aliases:
            task_names.extend(task_aliases)

        task_names = [task_name.lower().replace("-", "_") for task_name in task_names]

        def _register_task(task_name, pipeline_class):
            if task_name in _REGISTERED_PIPELINES and (
                pipeline_class is not _REGISTERED_PIPELINES[task_name]
            ):
                raise RuntimeError(
                    f"task {task_name} already registered by Pipeline.register. "
                    f"attempting to register pipeline: {pipeline_class}, but"
                    f"pipeline: {_REGISTERED_PIPELINES[task_name]}, already registered"
                )
            _REGISTERED_PIPELINES[task_name] = pipeline_class

        def _register_pipeline_tasks_decorator(pipeline_class: Pipeline):
            if not issubclass(pipeline_class, cls):
                raise RuntimeError(
                    f"Attempting to register pipeline {pipeline_class}. "
                    f"Registered pipelines must inherit from {cls}"
                )
            for task_name in task_names:
                _register_task(task_name, pipeline_class)

            # set task and task_aliases as class level property
            pipeline_class.task = task
            pipeline_class.task_aliases = task_aliases
            pipeline_class.default_model_path = default_model_path

            return pipeline_class

        return _register_pipeline_tasks_decorator

    @classmethod
    def from_config(
        cls,
        config: Union["PipelineConfig", str, Path],
        context: Optional[Context] = None,
    ) -> "Pipeline":
        """
        :param config: PipelineConfig object, filepath to a json serialized
            PipelineConfig, or raw string of a json serialized PipelineConfig
        :param context: Optional Context object to use for creating instances of
            MultiModelEngine. The Context contains a shared scheduler along with
            other runtime information that will be used across instances of the
            MultiModelEngine to provide optimal performance when running
            multiple models concurrently
        :return: loaded Pipeline object from the config
        """
        if isinstance(config, Path) or (
            isinstance(config, str) and os.path.exists(config)
        ):
            if isinstance(config, str):
                config = Path(config)
            config = PipelineConfig.parse_file(config)
        if isinstance(config, str):
            config = PipelineConfig.parse_raw(config)

        return cls.create(
            task=config.task,
            model_path=config.model_path,
            engine_type=config.engine_type,
            batch_size=config.batch_size,
            num_cores=config.num_cores,
            scheduler=config.scheduler,
            input_shapes=config.input_shapes,
            alias=config.alias,
            context=context,
            **config.kwargs,
        )

    @abstractmethod
    def setup_onnx_file_path(self) -> str:
        """
        Performs any setup to unwrap and process the given `model_path` and other
        class properties into an inference ready onnx file to be compiled by the
        engine of the pipeline

        :return: file path to the ONNX file for the engine to compile
        """
        raise NotImplementedError()

    @abstractmethod
    def process_inputs(
        self,
        inputs: BaseModel,
    ) -> Union[List[numpy.ndarray], Tuple[List[numpy.ndarray], Dict[str, Any]]]:
        """
        :param inputs: inputs to the pipeline. Must be the type of the `input_schema`
            of this pipeline
        :return: inputs of this model processed into a list of numpy arrays that
            can be directly passed into the forward pass of the pipeline engine. Can
            also include a tuple with engine inputs and special key word arguments
            to pass to process_engine_outputs to facilitate information from the raw
            inputs to postprocessing that may not be included in the engine inputs
        """
        raise NotImplementedError()

    @abstractmethod
    def process_engine_outputs(
        self,
        engine_outputs: List[numpy.ndarray],
        **kwargs,
    ) -> BaseModel:
        """
        :param engine_outputs: list of numpy arrays that are the output of the engine
            forward pass
        :return: outputs of engine post-processed into an object in the `output_schema`
            format of this pipeline
        """
        raise NotImplementedError()

    @property
    @abstractmethod
    def input_schema(self) -> Type[BaseModel]:
        """
        :return: pydantic model class that inputs to this pipeline must comply to
        """
        raise NotImplementedError()

    @property
    @abstractmethod
    def output_schema(self) -> Type[BaseModel]:
        """
        :return: pydantic model class that outputs of this pipeline must comply to
        """
        raise NotImplementedError()

    @property
    def alias(self) -> str:
        """
        :return: optional name to give this pipeline instance, useful when
            inferencing with multiple models
        """
        return self._alias

    @property
    def model_path_orig(self) -> str:
        """
        :return: value originally passed to the `model_path` argument to initialize
            this Pipeline
        """
        return self._model_path_orig

    @property
    def model_path(self) -> str:
        """
        :return: path on local system to the onnx file of this model or directory
            containing a model.onnx file along with supporting files
        """
        return self._model_path

    @property
    def engine_args(self) -> Dict[str, Any]:
        """
        :return: arguments besides onnx filepath used to instantiate engine
        """
        return self._engine_args

    @property
    def engine_type(self) -> str:
        """
        :return: type of inference engine used for model forward pass
        """
        return self._engine_type

    def to_config(self) -> "PipelineConfig":
        """
        :return: PipelineConfig that can be used to reload this object
        """

        if not hasattr(self, "task"):
            raise RuntimeError(
                f"{self.__class__} instance has no attribute task. Pipeline objects "
                "must have a task to be serialized to a config. Pipeline objects "
                "must be declared with the Pipeline.register object to be assigned a "
                "task"
            )

        # parse any additional properties as kwargs
        kwargs = {}
        for attr_name, attr in self.__class__.__dict__.items():
            if isinstance(attr, property) and attr_name not in dir(PipelineConfig):
                kwargs[attr_name] = getattr(self, attr_name)

        return PipelineConfig(
            task=self.task,
            model_path=self.model_path_orig,
            engine_type=self.engine_type,
            batch_size=self.batch_size,
            num_cores=self.num_cores,
            scheduler=self.scheduler,
            input_shapes=self.input_shapes,
            alias=self.alias,
            kwargs=kwargs,
        )

<<<<<<< HEAD
    def log(self, target: str, value: Any, category: str):
        """
        Pass the logged data to the DeepSparse logger object

        :param target: The string name assigned to the logged value
        :param value: The logged data structure
        :param category: The metric category that the log belongs to
        """
        self.logger.log(
            identifier=f"{self.alias or self.task}.{target}",
            value=value,
            category=category,
        )
=======
    def log(self, identifier: str, value: Any, category: str):
        """
        Pass the logged data to the DeepSparse logger object (if present)

        :param identifier: The string name assigned to the logged value
        :param value: The logged data structure
        :param category: The metric category that the log belongs to
        """
        if self.logger:
            self.logger.log(
                identifier=f"{self.alias or self.task}.{identifier}",
                value=value,
                category=category,
            )
        return
>>>>>>> 46d71c0e

    def parse_inputs(self, *args, **kwargs) -> BaseModel:
        """
        :param args: ordered arguments to pipeline, only an input_schema object
            is supported as an arg for this function
        :param kwargs: keyword arguments to pipeline
        :return: pipeline arguments parsed into the given `input_schema`
            schema if necessary. If an instance of the `input_schema` is provided
            it will be returned
        """
        # passed input_schema schema directly
        if len(args) == 1 and isinstance(args[0], self.input_schema) and not kwargs:
            return args[0]

        if args:
            raise ValueError(
                f"pipeline {self.__class__} only supports either only a "
                f"{self.input_schema} object. or keyword arguments to be construct "
                f"one. Found {len(args)} args and {len(kwargs)} kwargs"
            )

        return self.input_schema(**kwargs)

    def engine_forward(self, engine_inputs: List[numpy.ndarray]) -> List[numpy.ndarray]:
        """
        :param engine_inputs: list of numpy inputs to Pipeline engine forward
            pass
        :return: result of forward pass to Pipeline engine
        """
        return self.engine(engine_inputs)

    def _initialize_engine(self) -> Union[Engine, ORTEngine]:
        engine_type = self.engine_type.lower()

        if engine_type == DEEPSPARSE_ENGINE:
            if self.context is not None and isinstance(self.context, Context):
                self._engine_args.pop("num_cores", None)
                self._engine_args.pop("scheduler", None)
                self._engine_args["context"] = self.context
                return MultiModelEngine(
                    model=self.onnx_file_path,
                    **self._engine_args,
                )
            return Engine(self.onnx_file_path, **self._engine_args)
        elif engine_type == ORT_ENGINE:
            return ORTEngine(self.onnx_file_path, **self._engine_args)
        else:
            raise ValueError(
                f"Unknown engine_type {self.engine_type}. Supported values include: "
                f"{SUPPORTED_PIPELINE_ENGINES}"
            )


class PipelineConfig(BaseModel):
    """
    Configuration for creating a Pipeline object

    Can be used to create a Pipeline from a config object or file with
    Pipeline.from_config(), or used as a building block for other configs
    such as for deepsparse.server
    """

    task: str = Field(
        description="name of task to create a pipeline for",
    )
    model_path: str = Field(
        description="path on local system or SparseZoo stub to load the model from",
    )
    engine_type: str = Field(
        default=DEEPSPARSE_ENGINE,
        description=(
            "inference engine to use. Currently supported values include "
            "'deepsparse' and 'onnxruntime'. Default is 'deepsparse'"
        ),
    )
    batch_size: Optional[int] = Field(
        default=1,
        description=("static batch size to use for inference. Default is 1"),
    )
    num_cores: int = Field(
        default=None,
        description=(
            "number of CPU cores to allocate for inference engine. None"
            "specifies all available cores. Default is None"
        ),
    )
    scheduler: str = Field(
        default="async",
        description=(
            "(deepsparse only) kind of scheduler to execute with. Defaults to async"
        ),
    )
    input_shapes: List[List[int]] = Field(
        default=None,
        description=(
            "list of shapes to set ONNX the inputs to. Pass None to use model as-is. "
            "Default is None"
        ),
    )
    alias: str = Field(
        default=None,
        description=(
            "optional name to give this pipeline instance, useful when inferencing "
            "with multiple models. Default is None"
        ),
    )
    kwargs: Dict[str, Any] = Field(
        default={},
        description=(
            "Additional arguments for inference with the model that will be passed "
            "into the pipeline as kwargs"
        ),
    )


class BucketingPipeline(object):
    """
    A Proxy class that adds Bucketing functionality to Pipelines

    :param pipelines: A list of Pipeline objects/buckets that implement
        `Bucketable` contract
    """

    def __init__(self, pipelines: List[Pipeline]):
        if not (pipelines and isinstance(pipelines, list)):
            raise ValueError(
                "Expected a non empty List of pipeline objects but got " f"{pipelines}"
            )
        self._pipelines = pipelines
        self._pipeline_class = pipelines[0].__class__
        self._validate_pipeline_class()

    def __call__(self, *args, **kwargs):
        bucket, parsed_inputs = self._choose_bucket(*args, **kwargs)
        return bucket(parsed_inputs)

    def _choose_bucket(self, *args, **kwargs):
        parsed_inputs = self._pipelines[-1].parse_inputs(*args, **kwargs)
        bucket = self._pipeline_class.route_input_to_bucket(
            input_schema=parsed_inputs,
            pipelines=self._pipelines,
        )
        return bucket, parsed_inputs

    def __getattr__(self, item):
        value = getattr(self._pipelines[0].__class__, item)

        if isinstance(value, property):
            return getattr(self._pipelines[0], item)

        raise AttributeError(
            f"{item} not found in {self.__class__.__name__}, "
            f"and is not a property of {self._pipeline_class.__name__}"
        )

    @property
    def input_schema(self) -> Type[BaseModel]:
        """
        :return: pydantic model class that inputs to this pipeline must comply to
        """
        return self._pipelines[0].input_schema

    @property
    def output_schema(self) -> Type[BaseModel]:
        """
        :return: pydantic model class that outputs of this pipeline must comply to
        """
        return self._pipelines[0].output_schema

    def _validate_pipeline_class(self):
        # validate all pipelines belong to the same class

        if not issubclass(self._pipeline_class, Bucketable):
            raise ValueError(f"{self._pipeline_class} is not Bucketable")

        is_valid = all(
            isinstance(pipeline, self._pipeline_class) for pipeline in self._pipelines
        )

        if not is_valid:
            raise ValueError(
                "All Pipeline Buckets must belong to the same Pipeline Class"
            )


class Bucketable(ABC):
    """
    A contract, that ensures implementing Pipeline class can create multiple Pipeline
    instances and route each input sample to correct instance based off of specific
    implementations of abstract methods defined in this contract
    """

    @staticmethod
    @abstractmethod
    def should_bucket(*args, **kwargs) -> bool:
        """
        :returns: True if buckets should be created else False
        """
        pass

    @staticmethod
    @abstractmethod
    def create_pipeline_buckets(*args, **kwargs) -> List[Pipeline]:
        """
        :return: Create and return a list of Pipeline objects
            representing different buckets
        """
        pass

    @staticmethod
    @abstractmethod
    def route_input_to_bucket(
        *args, input_schema: BaseModel, pipelines: List[Pipeline], **kwargs
    ) -> Pipeline:
        """
        :param input_schema: The schema representing an input to the pipeline
        :param pipelines: Different buckets to be used
        :return: The correct Pipeline object (or Bucket) to route input to
        """
        pass


def _initialize_executor_and_workers(
    batch_size: Optional[int],
    workers_or_executor: Optional[Union[int, ThreadPoolExecutor]],
) -> Tuple[Optional[ThreadPoolExecutor], int]:
    if isinstance(workers_or_executor, ThreadPoolExecutor):
        num_async_workers = workers_or_executor._max_workers  # noqa
        executor = workers_or_executor
    elif isinstance(workers_or_executor, int):
        num_async_workers = max(1, workers_or_executor)
        executor = ThreadPoolExecutor(max_workers=num_async_workers)
    elif batch_size is None and workers_or_executor is None:
        # default num workers to num available cores / 2
        num_cpu_cores_avaailable = cpu_details()[0]
        num_async_workers = max(1, num_cpu_cores_avaailable // 2)
        executor = ThreadPoolExecutor(max_workers=num_async_workers)
    elif workers_or_executor is not None:
        raise ValueError(
            "Expected an int or ThreadPoolExecutor to run in async mode"
            f" but got {workers_or_executor} of type {type(workers_or_executor)}"
        )
    else:
        executor = ThreadPoolExecutor(max_workers=1)
        num_async_workers = 1

    if batch_size is None and executor is None:
        raise ValueError(
            "Must have an ThreadPoolExecutor for running in dynamic batch mode "
            f"but got {None}"
        )

    return executor, num_async_workers


def question_answering_pipeline(*args, **kwargs) -> "Pipeline":
    """
    transformers question_answering pipeline

    example instantiation:
    ```python
    question_answering = Pipeline.create(
        task="question_answering",
        model_path="question_answering_model_dir/",
    )
    ```

    :param model_path: sparsezoo stub to a transformers model or (preferred) a
        directory containing a model.onnx, tokenizer config, and model config
    :param engine_type: inference engine to use. Currently supported values include
        'deepsparse' and 'onnxruntime'. Default is 'deepsparse'
    :param batch_size: static batch size to use for inference. Default is 1
    :param num_cores: number of CPU cores to allocate for inference engine. None
        specifies all available cores. Default is None
    :param scheduler: (deepsparse only) kind of scheduler to execute with.
        Pass None for the default
    :param input_shapes: list of shapes to set ONNX the inputs to. Pass None
        to use model as-is. Default is None
    :param alias: optional name to give this pipeline instance, useful when
        inferencing with multiple models. Default is None
    :param sequence_length: sequence length to compile model and tokenizer for.
        If a list of lengths is provided, then for each length, a model and
        tokenizer will be compiled capable of handling that sequence length
        (also known as a bucket). Default is 128
    :param doc_stride: if the context is too long to fit with the question for the
        model, it will be split in several chunks with some overlap. This argument
        controls the size of that overlap. Currently, only reading the first span
        is supported (everything after doc_stride will be truncated). Default
        is 128
    :param max_question_len: maximum length of the question after tokenization.
        It will be truncated if needed. Default is 64
    :param max_answer_len: maximum length of answer after decoding. Default is 15
    """
    return Pipeline.create("question_answering", *args, **kwargs)


def text_classification_pipeline(*args, **kwargs) -> "Pipeline":
    """
    transformers text classification pipeline

    example instantiation:
    ```python
    text_classifier = Pipeline.create(
        task="text_classification",
        model_path="text_classification_model_dir/",
        batch_size=BATCH_SIZE,
    )
    ```

    example batch size 1, single text inputs (ie sentiment analysis):
    ```python
    sentiment = text_classifier("the food tastes great")
    sentiment = text_classifier(["the food tastes great"])
    sentiment = text_classifier([["the food tastes great"]])
    ```

    example batch size 1, multi text input (ie QQP like tasks):
    ```python
    prediction = text_classifier([["how is the food?", "what is the food?"]])
    ```

    example batch size n, single text inputs:
    ```python
    sentiments = text_classifier(["the food tastes great", "the food tastes bad"])
    sentiments = text_classifier([["the food tastes great"], ["the food tastes bad"]])
    ```

    :param model_path: sparsezoo stub to a transformers model or (preferred) a
        directory containing a model.onnx, tokenizer config, and model config
    :param engine_type: inference engine to use. Currently supported values include
        'deepsparse' and 'onnxruntime'. Default is 'deepsparse'
    :param batch_size: static batch size to use for inference. Default is 1
    :param num_cores: number of CPU cores to allocate for inference engine. None
        specifies all available cores. Default is None
    :param scheduler: (deepsparse only) kind of scheduler to execute with.
        Pass None for the default
    :param input_shapes: list of shapes to set ONNX the inputs to. Pass None
        to use model as-is. Default is None
    :param alias: optional name to give this pipeline instance, useful when
        inferencing with multiple models. Default is None
    :param sequence_length: sequence length to compile model and tokenizer for.
        If a list of lengths is provided, then for each length, a model and
        tokenizer will be compiled capable of handling that sequence length
        (also known as a bucket). Default is 128
    :param return_all_scores: if True, instead of returning the prediction as the
        argmax of model class predictions, will return all scores and labels as
        a list for each result in the batch. Default is False
    """
    return Pipeline.create("text_classification", *args, **kwargs)


def sentiment_analysis_pipeline(*args, **kwargs) -> "Pipeline":
    """
    transformers text classification pipeline

    example instantiation:
    ```python
    text_classifier = Pipeline.create(
        task="text_classification",
        model_path="text_classification_model_dir/",
        batch_size=BATCH_SIZE,
    )
    ```

    example batch size 1, single text inputs (ie sentiment analysis):
    ```python
    sentiment = text_classifier("the food tastes great")
    sentiment = text_classifier(["the food tastes great"])
    sentiment = text_classifier([["the food tastes great"]])
    ```

    example batch size 1, multi text input (ie QQP like tasks):
    ```python
    prediction = text_classifier([["how is the food?", "what is the food?"]])
    ```

    example batch size n, single text inputs:
    ```python
    sentiments = text_classifier(["the food tastes great", "the food tastes bad"])
    sentiments = text_classifier([["the food tastes great"], ["the food tastes bad"]])
    ```

    :param model_path: sparsezoo stub to a transformers model or (preferred) a
        directory containing a model.onnx, tokenizer config, and model config
    :param engine_type: inference engine to use. Currently supported values include
        'deepsparse' and 'onnxruntime'. Default is 'deepsparse'
    :param batch_size: static batch size to use for inference. Default is 1
    :param num_cores: number of CPU cores to allocate for inference engine. None
        specifies all available cores. Default is None
    :param scheduler: (deepsparse only) kind of scheduler to execute with.
        Pass None for the default
    :param input_shapes: list of shapes to set ONNX the inputs to. Pass None
        to use model as-is. Default is None
    :param alias: optional name to give this pipeline instance, useful when
        inferencing with multiple models. Default is None
    :param sequence_length: sequence length to compile model and tokenizer for.
        If a list of lengths is provided, then for each length, a model and
        tokenizer will be compiled capable of handling that sequence length
        (also known as a bucket). Default is 128
    :param return_all_scores: if True, instead of returning the prediction as the
        argmax of model class predictions, will return all scores and labels as
        a list for each result in the batch. Default is False
    """
    return Pipeline.create("text_classification", *args, **kwargs)


def token_classification_pipeline(*args, **kwargs) -> "Pipeline":
    """
    transformers token classification pipeline

    example instantiation:
    ```python
    token_classifier = Pipeline.create(
        task="token_classification",
        model_path="token_classification_model_dir/",
        batch_size=BATCH_SIZE,
    )
    ```

    :param model_path: sparsezoo stub to a transformers model or (preferred) a
        directory containing a model.onnx, tokenizer config, and model config
    :param engine_type: inference engine to use. Currently supported values include
        'deepsparse' and 'onnxruntime'. Default is 'deepsparse'
    :param batch_size: static batch size to use for inference. Default is 1
    :param num_cores: number of CPU cores to allocate for inference engine. None
        specifies all available cores. Default is None
    :param scheduler: (deepsparse only) kind of scheduler to execute with.
        Pass None for the default
    :param input_shapes: list of shapes to set ONNX the inputs to. Pass None
        to use model as-is. Default is None
    :param alias: optional name to give this pipeline instance, useful when
        inferencing with multiple models. Default is None
    :param sequence_length: sequence length to compile model and tokenizer for.
        If a list of lengths is provided, then for each length, a model and
        tokenizer will be compiled capable of handling that sequence length
        (also known as a bucket). Default is 128
    :param aggregation_strategy: how to aggregate tokens in postprocessing. Options
        include 'none', 'simple', 'first', 'average', and 'max'. Default is None
    :param ignore_labels: list of label names to ignore in output. Default is
        ['0'] which ignores the default known class label
    """
    return Pipeline.create("token_classification", *args, **kwargs)


def image_classification_pipeline(*args, **kwargs) -> "Pipeline":
    """
    Image classification pipeline for DeepSparse

    :param model_path: path on local system or SparseZoo stub to load the model from
    :param engine_type: inference engine to use. Currently supported values include
        'deepsparse' and 'onnxruntime'. Default is 'deepsparse'
    :param batch_size: static batch size to use for inference. Default is 1
    :param num_cores: number of CPU cores to allocate for inference engine. None
        specifies all available cores. Default is None
    :param scheduler: (deepsparse only) kind of scheduler to execute with.
        Pass None for the default
    :param input_shapes: list of shapes to set ONNX the inputs to. Pass None
        to use model as-is. Default is None
    :param alias: optional name to give this pipeline instance, useful when
        inferencing with multiple models. Default is None
    :param class_names: Optional dict, or json file of class names to use for
        mapping class ids to class labels. Default is None
    """
    return Pipeline.create("image_classification", *args, **kwargs)


def yolo_pipeline(*args, **kwargs) -> "Pipeline":
    """
    Image Segmentation YOLO pipeline for DeepSparse

    :param model_path: path on local system or SparseZoo stub to load the model from
    :param engine_type: inference engine to use. Currently supported values
        include 'deepsparse' and 'onnxruntime'. Default is 'deepsparse'
    :param batch_size: static batch size to use for inference. Default is 1
    :param num_cores: number of CPU cores to allocate for inference engine. None
        specifies all available cores. Default is None
    :param scheduler: (deepsparse only) kind of scheduler to execute with.
        Pass None for the default
    :param input_shapes: list of shapes to set ONNX the inputs to. Pass None
        to use model as-is. Default is None
    :param alias: optional name to give this pipeline instance, useful when
        inferencing with multiple models. Default is None
    :param class_names: Optional string identifier, dict, or json file of
        class names to use for mapping class ids to class labels. Default is
        `coco`
    """
    return Pipeline.create("yolo", *args, **kwargs)


def haystack_pipeline(*args, **kwargs) -> "Pipeline":
    """
    Neural Magic pipeline for running Haystack DocumentSearchPipeline.
    Supports selected Haystack Nodes as well as Haystack nodes integrated
    with the Neural Magic DeepSparse Engine

    example embedding model instantiation:
    ```python
    haystack_pipeline = Pipeline.create(
        task="information_retrieval_haystack",
        model_path="masked_language_modeling_model_dir/",
        config={
            "document_store": "InMemoryDocumentStore",
            "document_store_args": {
                "similarity": "cosine",
                "use_gpu": False,
            },
            "retriever": "DeepSparseEmbeddingRetriever",
            "retriever_args": {
                "extraction_strategy": "reduce_mean"
            }
        },
    )
    ```

    example deepsparse biencoder instantiation
    ```python
    haystack_pipeline = Pipeline.create(
        task="information_retrieval_haystack",
        config={
            "document_store": "InMemoryDocumentStore",
            "document_store_args": {
                "similarity": "cosine",
                "use_gpu": False,
            },
            "retriever": "DeepSparseDensePassageRetriever",
            "retriever_args": {
                "query_model_path": "./query_model",
                "passage_model_path": "./passage_model"
            }
        },
    )
    ```

    writing documents:
    ```python
    haystack_pipeline.write_documents([
        {
            "title": "Claude Shannon",
            "content": "Claude Elwood Shannon was an American mathematician, "
            "electrical engineer, and cryptographer known as a father of "
            "information theory. He was a 21-year-old master's degree student at "
            "the Massachusetts Institute of Technology (MIT)."
        },
        {
            "title": "Vincent van Gogh",
            "content": "Van Gogh was born into an upper-middle-class family. "
            "As a child he was serious, quiet and thoughtful. He began drawing "
            "at an early age and as a young man worked as an art dealer."
        },
        {
            "title": "Stevie Wonder",
            "content": "Stevland Hardaway Morris, known professionally as "
            "Stevie Wonder, is an American singer and musician, who is "
            "credited as a pioneer and influence by musicians across a range "
            "of genres."
        }
    ])
    ```

    example queries:
    ```python
    from deepsparse.transformers.haystack import print_pipeline_documents
    pipeline_outputs = haystack_pipeline(
        queries="who invented information theory",
        params={"Retriever": {"top_k": 4}}
    )
    print_pipeline_documents(pipeline_outputs)

    pipeline_outputs = haystack_pipeline(
        queries=[
            "famous artists",
            "What is Stevie Wonder's real name?"
        ],
        params={"Retriever": {"top_k": 4}}
    )
    print_pipeline_documents(pipeline_outputs)
    ```

    :param model_path: sparsezoo stub to a transformers model or (preferred) a
        directory containing a model.onnx, tokenizer config, and model config
    :param engine_type: inference engine to use. Currently supported values include
        'deepsparse' and 'onnxruntime'. Default is 'deepsparse'
    :param batch_size: static batch size to use for inference. Default is 1
    :param num_cores: number of CPU cores to allocate for inference engine. None
        specifies all available cores. Default is None
    :param scheduler: (deepsparse only) kind of scheduler to execute with.
        Pass None for the default
    :param input_shapes: list of shapes to set ONNX the inputs to. Pass None
        to use model as-is. Default is None
    :param alias: optional name to give this pipeline instance, useful when
        inferencing with multiple models. Default is None
    :param sequence_length: sequence length to compile model and tokenizer for.
        If a list of lengths is provided, then for each length, a model and
        tokenizer will be compiled capable of handling that sequence length
        (also known as a bucket). Default is 128
    :param docs: list of documents to be written to document_store. Can also
        be written after instantiation with write_documents method.
        Default is None
    :param config: dictionary or instance of HaystackPipelineConfig. Used to
        specify Haystack node arguments
    :param retriever_kwargs: keyword arguments to be passed to retriever. If
        the retriever is a deepsparse retriever, then these arguments will also
        be passed to the EmbeddingExtractionPipeline of the retriever
    """
    return Pipeline.create("information_retrieval_haystack", *args, **kwargs)


def embedding_extraction_pipeline(*args, **kwargs) -> "Pipeline":
    """
    embedding extraction pipeline for extracting intermediate layer embeddings
    from transformer models

    example instantiation:
    ```python
    embedding_extraction_pipeline = Pipeline.create(
        task="embedding_extraction",
        model_path="masked_language_modeling_model_dir/",
    )
    results = embedding_extraction_pipeline(
        [
            "the warriors have won the nba finals"
            "the warriors are the greatest basketball team ever"
        ]
    )
    emb_1, emb_2 = results.embeddings
    # (expect emb_1 and emb_2 to have high cosine similiarity)
    ```

    :param model_path: sparsezoo stub to a transformers model or (preferred) a
        directory containing a model.onnx, tokenizer config, and model config
    :param engine_type: inference engine to use. Currently supported values include
        'deepsparse' and 'onnxruntime'. Default is 'deepsparse'
    :param batch_size: static batch size to use for inference. Default is 1
    :param num_cores: number of CPU cores to allocate for inference engine. None
        specifies all available cores. Default is None
    :param scheduler: (deepsparse only) kind of scheduler to execute with.
        Pass None for the default
    :param input_shapes: list of shapes to set ONNX the inputs to. Pass None
        to use model as-is. Default is None
    :param alias: optional name to give this pipeline instance, useful when
        inferencing with multiple models. Default is None
    :param sequence_length: sequence length to compile model and tokenizer for.
        If a list of lengths is provided, then for each length, a model and
        tokenizer will be compiled capable of handling that sequence length
        (also known as a bucket). Default is 128
    :param emb_extraction_layer: if an int, the transformer layer number from
        which the embeddings will be extracted. If a string, the name of last
        ONNX node in model to draw embeddings from. If None, leave the model
        unchanged. Default is -1 (last transformer layer before prediction head)
    :param model_size: size of transformer model (size of hidden layer per token
        if the model is cut). Default is 768
    :param extraction_strategy: method of pooling embedding values. Currently
        supported values are 'per_token', 'reduce_mean', 'reduce_max' and 'cls_token'.
        Default is 'per_token'
    :param return_numpy: return embeddings a list of numpy arrays, list of lists
        of floats otherwise. Default is True
    :param context: context for engine. If None, then the engine will be initialized
        with 2 streams to make use of parallel inference of labels. Default is None
    """
    return Pipeline.create("embedding_extraction", *args, **kwargs)


def zero_shot_text_classification_pipeline(*args, **kwargs) -> "Pipeline":
    """
    Transformers zero shot text classification pipeline. This pipeline allows for
    text classification using models which were trained on datasets not originally
    meant for this task.

    This class upon construction returns an instance of a child Pipeline which
    inherits from ZeroShotTextClassificationPipelineBase. Which type of Pipeline
    is returned depends on the value of the passed model_scheme argument.

    example dynamic labels:
    ```python
    zero_shot_text_classifier = Pipeline.create(
        task="zero_shot_text_classification",
        model_scheme="mnli",
        model_config={"hypothesis_template": "This text is related to {}"},
        model_path="mnli_model_dir/",
    )

    sequence_to_classify = "Who are you voting for in 2020?"
    candidate_labels = ["Europe", "public health", "politics"]
    zero_shot_text_classifier(sequences=sequence_to_classify, labels=candidate_labels)
    >>> ZeroShotTextClassificationOutput(
        sequences='Who are you voting for in 2020?',
        labels=['politics', 'public health', 'Europe'],
        scores=[0.9073666334152222, 0.046810582280159, 0.04582275450229645])
    ```

    example static labels:
    ```python
    zero_shot_text_classifier = Pipeline.create(
        task="zero_shot_text_classification",
        model_scheme="mnli",
        model_config={"hypothesis_template": "This text is related to {}"},
        model_path="mnli_model_dir/",
        labels=["politics", "Europe", "public health"]
    )

    sequence_to_classify = "Who are you voting for in 2020?"
    zero_shot_text_classifier(sequences=sequence_to_classify)
    >>> ZeroShotTextClassificationOutput(
        sequences='Who are you voting for in 2020?',
        labels=['politics', 'public health', 'Europe'],
        scores=[0.9073666334152222, 0.046810582280159, 0.04582275450229645])
    ```

    Note that labels must either be provided during pipeline instantiation via
    the constructor, at inference time, but not both.

    Note that if a hypothesis_template is provided at inference time, then it
    will override the value provided during model instantiation

    :param model_path: sparsezoo stub to a transformers model or (preferred) a
        directory containing a model.onnx, tokenizer config, and model config
    :param engine_type: inference engine to use. Currently supported values include
        'deepsparse' and 'onnxruntime'. Default is 'deepsparse'
    :param batch_size: batch size must divide sequences * labels, regardless of
        whether using dynamic or static labels. Default is 1
    :param num_cores: number of CPU cores to allocate for inference engine. None
        specifies all available cores. Default is None
    :param scheduler: (deepsparse only) kind of scheduler to execute with.
        Pass None for the default
    :param input_shapes: list of shapes to set ONNX the inputs to. Pass None
        to use model as-is. Default is None
    :param alias: optional name to give this pipeline instance, useful when
        inferencing with multiple models. Default is None
    :param sequence_length: sequence length to compile model and tokenizer for.
        If a list of lengths is provided, then for each length, a model and
        tokenizer will be compiled capable of handling that sequence length
        (also known as a bucket). Default is 128
    :param default_model_name: huggingface transformers model name to use to
        load a tokenizer and model config when none are provided in the `model_path`.
        Default is "bert-base-uncased"
    :param model_scheme: training scheme used to train the model used for zero shot.
        Default is "mnli"
    :param model_config: config object specific to the model_scheme of this model
        or a dict of config keyword arguments
    :param labels: static list of labels to perform text classification with. Can
        also be provided at inference time
    :param context: context for engine. If None, then the engine will be initialized
        with 2 streams to make use of parallel inference of labels
    """
    return Pipeline.create("zero_shot_text_classification", *args, **kwargs)<|MERGE_RESOLUTION|>--- conflicted
+++ resolved
@@ -189,28 +189,18 @@
                 f"by {self.__class__.__qualname__}.parse_inputs"
             )
         timer = Timer()
-
         timer.start(InferencePhases.TOTAL_INFERENCE)
 
         # ------ PREPROCESSING ------
         timer.start(InferencePhases.PRE_PROCESS)
         # parse inputs into input_schema
         pipeline_inputs = self.parse_inputs(*args, **kwargs)
-<<<<<<< HEAD
-        if self.logger:
-            self.log(
-                target="pipeline_inputs",
-                value=pipeline_inputs,
-                category=MetricCategories.DATA,
-            )
-=======
 
         self.log(
             identifier="pipeline_inputs",
             value=pipeline_inputs,
             category=MetricCategories.DATA,
         )
->>>>>>> 46d71c0e
 
         if not isinstance(pipeline_inputs, self.input_schema):
             raise RuntimeError(
@@ -224,20 +214,7 @@
         else:
             postprocess_kwargs = {}
         timer.stop(InferencePhases.PRE_PROCESS)
-        if self.logger:
-            self.log(
-                target="engine_inputs",
-                value=engine_inputs,
-                category=MetricCategories.DATA,
-            )
-            self.log(
-                target=InferencePhases.PRE_PROCESS,
-                value=timer.time_delta(InferencePhases.PRE_PROCESS),
-                category=MetricCategories.SYSTEM,
-            )
-
-<<<<<<< HEAD
-=======
+
         self.log(
             identifier="engine_inputs",
             value=engine_inputs,
@@ -249,7 +226,6 @@
             category=MetricCategories.SYSTEM,
         )
 
->>>>>>> 46d71c0e
         # ------ INFERENCE ------
         # split inputs into batches of size `self._batch_size`
         timer.start(InferencePhases.ENGINE_FORWARD)
@@ -261,20 +237,7 @@
         # join together the batches of size `self._batch_size`
         engine_outputs = self.join_engine_outputs(batch_outputs)
         timer.stop(InferencePhases.ENGINE_FORWARD)
-        if self.logger:
-            self.log(
-                target="engine_outputs",
-                value=engine_outputs,
-                category=MetricCategories.DATA,
-            )
-            self.log(
-                target=InferencePhases.ENGINE_FORWARD,
-                value=timer.time_delta(InferencePhases.ENGINE_FORWARD),
-                category=MetricCategories.SYSTEM,
-            )
-
-<<<<<<< HEAD
-=======
+
         self.log(
             identifier="engine_outputs",
             value=engine_outputs,
@@ -286,7 +249,6 @@
             category=MetricCategories.SYSTEM,
         )
 
->>>>>>> 46d71c0e
         # ------ POSTPROCESSING ------
         timer.start(InferencePhases.POST_PROCESS)
         pipeline_outputs = self.process_engine_outputs(
@@ -300,24 +262,6 @@
         timer.stop(InferencePhases.POST_PROCESS)
         timer.stop(InferencePhases.TOTAL_INFERENCE)
 
-<<<<<<< HEAD
-        if self.logger:
-            self.log(
-                target="pipeline_outputs",
-                value=pipeline_outputs,
-                category=MetricCategories.DATA,
-            )
-            self.log(
-                target=InferencePhases.POST_PROCESS,
-                value=timer.time_delta(InferencePhases.POST_PROCESS),
-                category=MetricCategories.SYSTEM,
-            )
-            self.log(
-                target=InferencePhases.TOTAL_INFERENCE,
-                value=timer.time_delta(InferencePhases.TOTAL_INFERENCE),
-                category=MetricCategories.SYSTEM,
-            )
-=======
         self.log(
             identifier="pipeline_outputs",
             value=pipeline_outputs,
@@ -333,7 +277,6 @@
             value=timer.time_delta(InferencePhases.TOTAL_INFERENCE),
             category=MetricCategories.SYSTEM,
         )
->>>>>>> 46d71c0e
 
         return pipeline_outputs
 
@@ -747,21 +690,6 @@
             kwargs=kwargs,
         )
 
-<<<<<<< HEAD
-    def log(self, target: str, value: Any, category: str):
-        """
-        Pass the logged data to the DeepSparse logger object
-
-        :param target: The string name assigned to the logged value
-        :param value: The logged data structure
-        :param category: The metric category that the log belongs to
-        """
-        self.logger.log(
-            identifier=f"{self.alias or self.task}.{target}",
-            value=value,
-            category=category,
-        )
-=======
     def log(self, identifier: str, value: Any, category: str):
         """
         Pass the logged data to the DeepSparse logger object (if present)
@@ -777,7 +705,6 @@
                 category=category,
             )
         return
->>>>>>> 46d71c0e
 
     def parse_inputs(self, *args, **kwargs) -> BaseModel:
         """
