--- conflicted
+++ resolved
@@ -28,10 +28,7 @@
 
 from deepsparse import Context, Engine, MultiModelEngine, Scheduler
 from deepsparse.benchmark import ORTEngine
-<<<<<<< HEAD
-=======
 from deepsparse.cpu import cpu_details
->>>>>>> 84309ea6
 from deepsparse.pipelines import Joinable, Splittable
 from deepsparse.tasks import SupportedTasks
 
@@ -131,13 +128,9 @@
         a Future object, call Future.result() on returned object to get the result.
         Can also accept an int number of workers, a ThreadPoolExecutor object is
         auto-initialized with the specified integer in that case; None represents
-<<<<<<< HEAD
-        synchronous execution
-=======
         synchronous execution - if running in dynamic batch mode a default
         ThreadPoolExecutor with default workers equal to the number of available
         cores / 2
->>>>>>> 84309ea6
     """
 
     def __init__(
@@ -576,14 +569,11 @@
 
         # parse inputs into input_schema schema if necessary
         pipeline_inputs = self.parse_inputs(*args, **kwargs)
-<<<<<<< HEAD
-=======
         if isinstance(pipeline_inputs, tuple):
             pipeline_inputs, split_kwargs = pipeline_inputs
         else:
             split_kwargs = {}
 
->>>>>>> 84309ea6
         if not isinstance(pipeline_inputs, self.input_schema):
             raise RuntimeError(
                 f"Unable to parse {self.__class__} inputs into a "
@@ -592,19 +582,11 @@
 
         # run pipeline
         if self.use_dynamic_batch():
-<<<<<<< HEAD
-            return self._run_with_dynamic_batch(pipeline_inputs)
-=======
             return self._run_with_dynamic_batch(pipeline_inputs, split_kwargs)
->>>>>>> 84309ea6
 
         pipeline_outputs = self._run_with_static_batch(pipeline_inputs)
         return pipeline_outputs
 
-<<<<<<< HEAD
-    def _run_with_dynamic_batch(self, pipeline_inputs: BaseModel) -> BaseModel:
-        pipeline_inputs = pipeline_inputs.split()
-=======
     def _run_with_dynamic_batch(
         self,
         pipeline_inputs: BaseModel,
@@ -615,7 +597,6 @@
             split_kwargs = {}
 
         pipeline_inputs = pipeline_inputs.split(**split_kwargs)
->>>>>>> 84309ea6
         futures = [
             self.executor.submit(self._run_with_static_batch, _input)
             for _input in pipeline_inputs
@@ -1180,34 +1161,6 @@
     """
     return Pipeline.create("yolo", *args, **kwargs)
 
-<<<<<<< HEAD
-def _initialize_executor_and_workers(
-    batch_size: Optional[int],
-    workers_or_executor: Optional[Union[int, ThreadPoolExecutor]],
-) -> Tuple[Optional[ThreadPoolExecutor], int]:
-    if isinstance(workers_or_executor, ThreadPoolExecutor):
-        num_async_workers = workers_or_executor._max_workers  # noqa
-        executor = workers_or_executor
-    elif isinstance(workers_or_executor, int):
-        num_async_workers = max(1, workers_or_executor)
-        executor = ThreadPoolExecutor(max_workers=num_async_workers)
-    elif workers_or_executor is not None:
-        raise ValueError(
-            "Expected an int or ThreadPoolExecutor to run in async mode"
-            f" but got {workers_or_executor} of type {type(workers_or_executor)}"
-        )
-    else:
-        executor = None
-        num_async_workers = 1
-
-    if batch_size is None and executor is None:
-        raise ValueError(
-            "Must have an ThreadPoolExecutor for running in dynamic batch mode "
-            f"but got {None}"
-        )
-
-    return executor, num_async_workers
-=======
 
 def haystack_pipeline(*args, **kwargs) -> "Pipeline":
     """
@@ -1465,5 +1418,4 @@
     :param context: context for engine. If None, then the engine will be initialized
         with 2 streams to make use of parallel inference of labels
     """
-    return Pipeline.create("zero_shot_text_classification", *args, **kwargs)
->>>>>>> 84309ea6
+    return Pipeline.create("zero_shot_text_classification", *args, **kwargs)