# Copyright (c) 2021 - present / Neuralmagic, Inc. All Rights Reserved.
#
# Licensed under the Apache License, Version 2.0 (the "License");
# you may not use this file except in compliance with the License.
# You may obtain a copy of the License at
#
#    http://www.apache.org/licenses/LICENSE-2.0
#
# Unless required by applicable law or agreed to in writing,
# software distributed under the License is distributed on an "AS IS" BASIS,
# WITHOUT WARRANTIES OR CONDITIONS OF ANY KIND, either express or implied.
# See the License for the specific language governing permissions and
# limitations under the License.

"""
Helper functions for working with ONNX exports of transformer models and deepsparse
"""


import os
import re
from tempfile import NamedTemporaryFile
from typing import List, Optional, Tuple, Union

import numpy
import onnx
from onnx import ModelProto

from deepsparse.log import get_main_logger
from deepsparse.pipelines.helpers import (
    MODEL_DIR_CONFIG_NAME,
    MODEL_DIR_ONNX_NAME,
    MODEL_DIR_TOKENIZER_NAME,
)
from deepsparse.utils.onnx import truncate_onnx_model
from sparsezoo import Model


__all__ = [
    "get_onnx_path_and_configs",
    "overwrite_transformer_onnx_model_inputs",
    "fix_numpy_types",
    "get_transformer_layer_init_names",
    "truncate_transformer_onnx_model",
]

_LOGGER = get_main_logger()

<<<<<<< HEAD
=======
_MODEL_DIR_ONNX_NAME = "model.onnx"
_MODEL_DIR_CONFIG_NAME = "config.json"
_MODEL_DIR_TOKENIZER_NAME = "tokenizer.json"
_MODEL_DIR_TOKENIZER_CONFIG_NAME = "tokenizer_config.json"

>>>>>>> f786cbf5

def get_onnx_path_and_configs(
    model_path: str,
    require_configs: bool = False,
) -> Tuple[str, Optional[str], Optional[str]]:
    """
    :param model_path: path to onnx file, transformers sparsezoo stub,
        or directory containing `model.onnx`, `config.json`, and/or
        `tokenizer.json` files. If no `model.onnx` file is found in
        a model directory, an exception will be raised
    :param require_configs: if True, model_path must be a directory containing
        `model.onnx`, `config.json`, and `tokenizer.json` files. Will raise
        an exception otherwise
    :return: tuple of ONNX file path, parent directory of config file
        if it exists, and parent directory of tokenizer config file if it
        exists. (Parent directories returned instead of absolute path
        for compatibility with transformers .from_pretrained() method)
    """
    if os.path.isfile(model_path) and not require_configs:
        return model_path, None, None

    config_path = None
    tokenizer_path = None

    if os.path.isdir(model_path):
        model_files = os.listdir(model_path)

        if MODEL_DIR_ONNX_NAME not in model_files:
            raise ValueError(
                f"{MODEL_DIR_ONNX_NAME} not found in transformers model directory "
                f"{model_path}. Be sure that an export of the model is written to "
                f"{os.path.join(model_path, MODEL_DIR_ONNX_NAME)}"
            )
        onnx_path = os.path.join(model_path, MODEL_DIR_ONNX_NAME)

        # attempt to read config and tokenizer from sparsezoo-like framework directory
        framework_dir = None
        if "framework" in model_files:
            framework_dir = os.path.join(model_path, "framework")
        if "pytorch" in model_files:
            framework_dir = os.path.join(model_path, "pytorch")
        if framework_dir and os.path.isdir(framework_dir):
            framework_files = os.listdir(framework_dir)
            if MODEL_DIR_CONFIG_NAME in framework_files:
                config_path = framework_dir
            if MODEL_DIR_TOKENIZER_NAME in framework_files:
                tokenizer_path = framework_dir

        # prefer config and tokenizer files in same directory as model.onnx
        if MODEL_DIR_CONFIG_NAME in model_files:
            config_path = model_path
        if MODEL_DIR_TOKENIZER_NAME in model_files:
            tokenizer_path = model_path

    elif model_path.startswith("zoo:"):
        zoo_model = Model(model_path)
<<<<<<< HEAD

        deployment = zoo_model.deployment.default
        onnx_path = deployment.get_file(MODEL_DIR_ONNX_NAME).path
        config_path = deployment.get_file(MODEL_DIR_CONFIG_NAME).path
        tokenizer_path = deployment.default.get_file(MODEL_DIR_TOKENIZER_NAME).path

=======
        onnx_path = zoo_model.onnx_model.path
        config_path = _get_file_parent(
            zoo_model.deployment.default.get_file(_MODEL_DIR_CONFIG_NAME).path
        )
        tokenizer_path = _get_file_parent(
            zoo_model.deployment.default.get_file(_MODEL_DIR_TOKENIZER_NAME).path
        )
        tokenizer_config_path = zoo_model.deployment.default.get_file(
            _MODEL_DIR_TOKENIZER_CONFIG_NAME
        )
        if tokenizer_config_path is not None:
            tokenizer_config_path.path  # trigger download of tokenizer_config
>>>>>>> f786cbf5
    elif require_configs and (config_path is None or tokenizer_path is None):
        raise RuntimeError(
            f"Unable to find model and tokenizer config for model_path {model_path}. "
            f"model_path must be a directory containing model.onnx, config.json, and "
            f"tokenizer.json files. Found config and tokenizer paths: {config_path}, "
            f"{tokenizer_path}"
        )
    else:
        raise ValueError(
            f"model_path {model_path} is not a valid file, directory, or zoo stub"
        )

    return onnx_path, config_path, tokenizer_path


def overwrite_transformer_onnx_model_inputs(
    path: str,
    batch_size: int = 1,
    max_length: int = 128,
    output_path: Optional[str] = None,
) -> Tuple[Optional[str], List[str], Optional[NamedTemporaryFile]]:
    """
    Overrides an ONNX model's inputs to have the given batch size and sequence lengths.
    Assumes that these are the first and second shape indices of the given model inputs
    respectively

    :param path: path to the ONNX model to override
    :param batch_size: batch size to set
    :param max_length: max sequence length to set
    :param output_path: if provided, the model will be saved to the given path,
        otherwise, the model will be saved to a named temporary file that will
        be deleted after the program exits
    :return: if no output path, a tuple of the saved path to the model, list of
        model input names, and reference to the tempfile object will be returned
        otherwise, only the model input names will be returned
    """
    # overwrite input shapes
    model = onnx.load(path)
    initializer_input_names = set([node.name for node in model.graph.initializer])
    external_inputs = [
        inp for inp in model.graph.input if inp.name not in initializer_input_names
    ]
    input_names = []
    for external_input in external_inputs:
        external_input.type.tensor_type.shape.dim[0].dim_value = batch_size
        external_input.type.tensor_type.shape.dim[1].dim_value = max_length
        input_names.append(external_input.name)

    # Save modified model
    if output_path is None:
        tmp_file = NamedTemporaryFile()  # file will be deleted after program exit
        onnx.save(model, tmp_file.name)

        return tmp_file.name, input_names, tmp_file
    else:
        onnx.save(model, output_path)
        return input_names


def fix_numpy_types(func):
    """
    Decorator to fix numpy types in Dicts, List[Dicts], List[List[Dicts]]
    Because `orjson` does not support serializing individual numpy data types
    yet
    """

    def _wrapper(*args, **kwargs):
        result = func(*args, **kwargs)

        def _normalize_fields(_dict):
            if isinstance(_dict, dict):
                for field in _dict:
                    if isinstance(_dict[field], numpy.generic):
                        _dict[field] = _dict[field].item()

        if isinstance(result, dict):
            _normalize_fields(result)
        elif result and isinstance(result, list):
            for element in result:
                if isinstance(element, list):
                    for _result in element:
                        _normalize_fields(_result)
                else:
                    _normalize_fields(element)

        return result

    return _wrapper


def get_transformer_layer_init_names(model: ModelProto) -> List[str]:
    """
    Attempts to find the names of the initializers corresponding to the last nodes
    in a bert or distillbert layer. Throws RuntimeError if cannot find initializer
    names matching the expected formats.

    :param model: model containing bert or distilbert layers
    :return: a list of initializer names belonging to nodes at the end of the
        transformer layer
    """
    bert_layer_pattern = re.compile(
        r"bert\.encoder\.layer\.\d+\.output\.LayerNorm\.bias"
    )
    distillbert_layer_pattern = re.compile(
        r"distilbert.transformer.layer.\d+\.output_layer_norm.bias"
    )

    layer_init_names = [
        initializer.name
        for initializer in model.graph.initializer
        if bert_layer_pattern.match(initializer.name)
        or distillbert_layer_pattern.match(initializer.name)
    ]
    if len(layer_init_names) <= 0:
        raise RuntimeError(
            "Unable to find bert layers within onnx graph using initializer "
            "name matching"
        )

    return sorted(
        layer_init_names,
        key=lambda name: int(re.findall("[0-9]+", name)[0]),
        reverse=False,
    )


def truncate_transformer_onnx_model(
    model_path: str,
    emb_extraction_layer: Union[int, str] = -1,
    hidden_layer_size: Optional[int] = None,
    output_name: str = "embedding",
    output_path: Optional[str] = None,
) -> Tuple[str, List[str], Union[NamedTemporaryFile, None]]:
    """
    Determines where to cut the transformer model using best-guess heuristics
    Saves cut model to output_path or temporary file

    :param model_path: path of onnx file to be cut
    :param emb_extraction_layer: if an int, last bert layer to include. If a
        string, then the name of the last node in the truncated graph.
        default -1 (last layer)
    :param hidden_layer_size: guess for the number of embedded values per token
        in provided model. Used by deepsparse engine to optimize memory allocation
    :param output_name: name of graph output, default "embedding"
    :param output_path: path to write resulting onnx file. If not provided,
        will create a temporary file path that will be destroyed on program end
    :return: if no output path, a tuple of the saved path to the model, list of
        model output names, and reference to the tempfile object will be returned
        otherwise, a tuple containing the given output_path argument, the model
        output names, and None
    """

    # determine where to cut the model
    final_node_name = (
        emb_extraction_layer if isinstance(emb_extraction_layer, str) else None
    )
    if final_node_name is None:
        model = onnx.load(model_path)

        # try to match bert layers by initializer names
        try:
            layer_init_names_sorted = get_transformer_layer_init_names(model)
            final_node_initializer_name = layer_init_names_sorted[emb_extraction_layer]
            final_node_name = [
                node.name
                for node in model.graph.node
                if final_node_initializer_name in node.input
            ][0]
        except Exception as exception:
            raise RuntimeError(f"Failed to truncate transformer: {exception}")

    # create temporary file if necessary
    if output_path is None:
        tmp_file = NamedTemporaryFile()  # file will be deleted after program exit
        output_filepath = tmp_file.name
        tmp_file_or_none = tmp_file
    else:
        output_filepath = output_path
        tmp_file_or_none = None

    # create subgraph
    truncate_onnx_model(
        onnx_filepath=model_path,
        output_filepath=output_filepath,
        final_node_names=[final_node_name],
        graph_output_names=[output_name],
        graph_output_shapes=[[None, hidden_layer_size]],
    )

    return output_filepath, [output_name], tmp_file_or_none<|MERGE_RESOLUTION|>--- conflicted
+++ resolved
@@ -19,6 +19,7 @@
 
 import os
 import re
+from pathlib import Path
 from tempfile import NamedTemporaryFile
 from typing import List, Optional, Tuple, Union
 
@@ -27,11 +28,6 @@
 from onnx import ModelProto
 
 from deepsparse.log import get_main_logger
-from deepsparse.pipelines.helpers import (
-    MODEL_DIR_CONFIG_NAME,
-    MODEL_DIR_ONNX_NAME,
-    MODEL_DIR_TOKENIZER_NAME,
-)
 from deepsparse.utils.onnx import truncate_onnx_model
 from sparsezoo import Model
 
@@ -46,14 +42,11 @@
 
 _LOGGER = get_main_logger()
 
-<<<<<<< HEAD
-=======
 _MODEL_DIR_ONNX_NAME = "model.onnx"
 _MODEL_DIR_CONFIG_NAME = "config.json"
 _MODEL_DIR_TOKENIZER_NAME = "tokenizer.json"
 _MODEL_DIR_TOKENIZER_CONFIG_NAME = "tokenizer_config.json"
 
->>>>>>> f786cbf5
 
 def get_onnx_path_and_configs(
     model_path: str,
@@ -81,13 +74,13 @@
     if os.path.isdir(model_path):
         model_files = os.listdir(model_path)
 
-        if MODEL_DIR_ONNX_NAME not in model_files:
+        if _MODEL_DIR_ONNX_NAME not in model_files:
             raise ValueError(
-                f"{MODEL_DIR_ONNX_NAME} not found in transformers model directory "
+                f"{_MODEL_DIR_ONNX_NAME} not found in transformers model directory "
                 f"{model_path}. Be sure that an export of the model is written to "
-                f"{os.path.join(model_path, MODEL_DIR_ONNX_NAME)}"
+                f"{os.path.join(model_path, _MODEL_DIR_ONNX_NAME)}"
             )
-        onnx_path = os.path.join(model_path, MODEL_DIR_ONNX_NAME)
+        onnx_path = os.path.join(model_path, _MODEL_DIR_ONNX_NAME)
 
         # attempt to read config and tokenizer from sparsezoo-like framework directory
         framework_dir = None
@@ -97,27 +90,19 @@
             framework_dir = os.path.join(model_path, "pytorch")
         if framework_dir and os.path.isdir(framework_dir):
             framework_files = os.listdir(framework_dir)
-            if MODEL_DIR_CONFIG_NAME in framework_files:
+            if _MODEL_DIR_CONFIG_NAME in framework_files:
                 config_path = framework_dir
-            if MODEL_DIR_TOKENIZER_NAME in framework_files:
+            if _MODEL_DIR_TOKENIZER_NAME in framework_files:
                 tokenizer_path = framework_dir
 
         # prefer config and tokenizer files in same directory as model.onnx
-        if MODEL_DIR_CONFIG_NAME in model_files:
+        if _MODEL_DIR_CONFIG_NAME in model_files:
             config_path = model_path
-        if MODEL_DIR_TOKENIZER_NAME in model_files:
+        if _MODEL_DIR_TOKENIZER_NAME in model_files:
             tokenizer_path = model_path
 
     elif model_path.startswith("zoo:"):
         zoo_model = Model(model_path)
-<<<<<<< HEAD
-
-        deployment = zoo_model.deployment.default
-        onnx_path = deployment.get_file(MODEL_DIR_ONNX_NAME).path
-        config_path = deployment.get_file(MODEL_DIR_CONFIG_NAME).path
-        tokenizer_path = deployment.default.get_file(MODEL_DIR_TOKENIZER_NAME).path
-
-=======
         onnx_path = zoo_model.onnx_model.path
         config_path = _get_file_parent(
             zoo_model.deployment.default.get_file(_MODEL_DIR_CONFIG_NAME).path
@@ -130,7 +115,6 @@
         )
         if tokenizer_config_path is not None:
             tokenizer_config_path.path  # trigger download of tokenizer_config
->>>>>>> f786cbf5
     elif require_configs and (config_path is None or tokenizer_path is None):
         raise RuntimeError(
             f"Unable to find model and tokenizer config for model_path {model_path}. "
@@ -188,6 +172,10 @@
     else:
         onnx.save(model, output_path)
         return input_names
+
+
+def _get_file_parent(file_path: str) -> str:
+    return str(Path(file_path).parent.absolute())
 
 
 def fix_numpy_types(func):
