# DeepSparse Server

<<<<<<< HEAD
[Checkout DeepSparse Server User Guide for usage details](../../../docs/user-guide/deepsparse-server.md)
=======
```bash
pip install deepsparse[server]
```

The DeepSparse server allows you to serve models and pipelines for deployment in HTTP. The server runs on top of the popular FastAPI web framework and Uvicorn web server.
The server supports any task from deepsparse. Pipeline including NLP, image classification, and object detection tasks.
An updated list of available tasks can be found
[here](https://github.com/neuralmagic/deepsparse/blob/main/src/deepsparse/PIPELINES.md)

 - Run `deepsparse.server --help` to lookup the available CLI arguments.

```
Usage: deepsparse.server [OPTIONS] COMMAND [ARGS]...

  Start a DeepSparse inference server for serving the models and pipelines.

      1. `deepsparse.server --config_file [OPTIONS] <config path>`

      2. `deepsparse.server task [OPTIONS] <task>

  Examples for using the server:

      `deepsparse.server --config_file server-config.yaml`

      `deepsparse.server task question_answering --batch-size 2`

      `deepsparse.server task question_answering --host "0.0.0.0"`

  Example config.yaml for serving:

  \```yaml
  num_cores: 2
  num_workers: 2
  endpoints:
    - task: question_answering
      route: /unpruned/predict
      model: zoo:some/zoo/stub
      name: question_answering_pipeline_1
    - task: question_answering
      route: /pruned/predict
      model: /path/to/local/model
      name: question_answering_pipeline_2
  \```
  
  Optionally, to manually specify the set of loggers, define a 
  dictionary that maps loggers' names to their initialization arguments:
  
  \```yaml
  num_cores: 2
  num_workers: 2
  loggers:
    prometheus:
        port: 6100
        text_log_save_dir: /home/deepsparse-server/prometheus
        text_log_save_freq: 30
  endpoints:
    - task: question_answering
      ...
  ...
  \```
  
Options:
  --help  Show this message and exit.

Commands:
  config  Run the server using configuration from a .yaml file.
  task    Run the server using configuration with CLI options, which can...
```

### Single Model Inference

Example CLI command for serving a single model for the **question answering** task:

```bash
deepsparse.server \
    task question_answering \
    --model_path "zoo:nlp/question_answering/bert-base/pytorch/huggingface/squad/12layer_pruned80_quant-none-vnni"
```

To make a request to your server, use the `requests` library and pass the request URL:

```python
import requests

url = "http://localhost:5543/predict"

obj = {
    "question": "Who is Mark?", 
    "context": "Mark is batman."
}

response = requests.post(url, json=obj)
```

In addition, you can make a request with a `curl` command from terminal:

```bash
curl -X POST \
  'http://localhost:5543/predict' \
  -H 'accept: application/json' \
  -H 'Content-Type: application/json' \
  -d '{
  "question": "Who is Mark?",
  "context": "Mark is batman."
}'
```
__ __
### Multiple Model Inference
To serve multiple models you can build a `config.yaml` file. 
In the sample YAML file below, we are defining two BERT models to be served by the `deepsparse.server` for the **question answering** task:

```yaml
num_cores: 2
num_workers: 2
endpoints:
    - task: question_answering
      route: /unpruned/predict
      model: zoo:nlp/question_answering/bert-base/pytorch/huggingface/squad/base-none
      batch_size: 1
    - task: question_answering
      route: /pruned/predict
      model: zoo:nlp/question_answering/bert-base/pytorch/huggingface/squad/12layer_pruned80_quant-none-vnni
      batch_size: 1
```
You can now run the server with the config file path using the `config` sub command:

```bash
deepsparse.server config config.yaml
```

You can send requests to a specific model by appending the model's `alias` from the `config.yaml` to the end of the request url. For example, to call the second model, you can send a request to its configured route:

```python
import requests

url = "http://localhost:5543/pruned/predict"

obj = {
    "question": "Who is Mark?", 
    "context": "Mark is batman."
}

response = requests.post(url, json=obj)
```

💡 **PRO TIP** 💡: While your server is running, you can always use the awesome swagger UI that's built into FastAPI to view your model's pipeline `POST` routes.
The UI also enables you to easily make sample requests to your server.
All you need is to add `/docs` at the end of your host URL:

    localhost:5543/docs

![alt text](./img/swagger_ui.png)
>>>>>>> 8423c8d8
<|MERGE_RESOLUTION|>--- conflicted
+++ resolved
@@ -1,8 +1,5 @@
-# DeepSparse Server
+## 🔌 DeepSparse Server
 
-<<<<<<< HEAD
-[Checkout DeepSparse Server User Guide for usage details](../../../docs/user-guide/deepsparse-server.md)
-=======
 ```bash
 pip install deepsparse[server]
 ```
@@ -154,5 +151,4 @@
 
     localhost:5543/docs
 
-![alt text](./img/swagger_ui.png)
->>>>>>> 8423c8d8
+![alt text](./img/swagger_ui.png)